--- conflicted
+++ resolved
@@ -81,10 +81,8 @@
     mad_scale_op_vec)
 
 
-<<<<<<< HEAD
-
-=======
->>>>>>> 725a9aa0
+
+
 
 ##---CONSTANTS
 
@@ -768,13 +766,8 @@
         self._disc = sp_sg.resample(self._disc, self._disc.shape[0] / rsf, axis=0)
         self._fout = sp_sg.resample(self._fout, self._fout.shape[0] / rsf, axis=0)
         self._xcorrs = sp_sg.resample(self._xcorrs, self._xcorrs.shape[2] / rsf, axis=2)
-<<<<<<< HEAD
         self._tf /= int(rsf)
         self._chunk_offset /= int(rsf)
-=======
-        self._tf /= rsf
-        self._chunk_offset /= rsf
->>>>>>> 725a9aa0
 
     def _combine_results(self):
         rsf = self.check_resample_factor(RESAMPLE)
@@ -784,7 +777,6 @@
             self.rval[k].sort()
             self.rval[k] /= int(rsf)
             self.rval[k] -= correct
-        print self.rval
 
     ## BOTM implementation
 
